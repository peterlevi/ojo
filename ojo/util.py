--- conflicted
+++ resolved
@@ -92,20 +92,19 @@
     return escape_gtk_fn
 
 
-<<<<<<< HEAD
 def human_size(num_bytes):
     for unit in ['bytes', 'kb', 'MB', 'GB', 'TB', 'PB', 'EB', 'ZB']:
         if abs(num_bytes) < 1000.0:
             return "%3.1f %s" % (num_bytes, unit)
         num_bytes /= 1000.0
     return "%.1f %s" % (num_bytes, 'YB')
-=======
+
+
 def make_transparent(widget, color='rgba(0, 0, 0, 0)'):
     from gi.repository import Gdk, Gtk
     rgba = Gdk.RGBA()
     rgba.parse(color)
     widget.override_background_color(Gtk.StateFlags.NORMAL, rgba)
->>>>>>> 7a87c345
 
 
 if __name__ == "__main__":
