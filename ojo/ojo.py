#!/usr/bin/python
# -*- Mode: Python; coding: utf-8; indent-tabs-mode: nil; tab-width: 4 -*-
### BEGIN LICENSE
# Copyright (C) 2013 Peter Levi <peterlevi@peterlevi.com>
# This program is free software: you can redistribute it and/or modify it 
# under the terms of the GNU General Public License version 3, as published 
# by the Free Software Foundation.
# 
# This program is distributed in the hope that it will be useful, but 
# WITHOUT ANY WARRANTY; without even the implied warranties of 
# MERCHANTABILITY, SATISFACTORY QUALITY, or FITNESS FOR A PARTICULAR 
# PURPOSE.  See the GNU General Public License for more details.
# 
# You should have received a copy of the GNU General Public License along 
# with this program.  If not, see <http://www.gnu.org/licenses/>.
### END LICENSE


# We import here only the things necessary to start and show an image.
# The rest are imported lazily so they do not slow startup
import os
import sys
import time
import logging
import optparse
from collections import OrderedDict

import gi
gi.require_version('Gtk', '3.0')
gi.require_version('GdkPixbuf', '2.0')
from gi.repository import Gtk, Gdk, GdkPixbuf, GObject

import util
from util import _u
import ojoconfig
from metadata import metadata
import config
from config import options
from imaging import (
    get_pil,
    get_size,
    auto_rotate_pixbuf,
    pil_to_pixbuf,
    pixbuf_from_data,
    is_image,
)

LEVELS = (logging.ERROR, logging.WARNING, logging.INFO, logging.DEBUG)

THUMBHEIGHTS = [80, 120, 180, 240, 320, 480]

CACHE_SIZE = 50

killed = False


def kill(*args):
    global killed
    killed = True


class Ojo():
    def parse_command_line(self):
        # Support for command line options.
        parser = optparse.OptionParser(
            version="%%prog %s" % ojoconfig.__version__, usage="ojo [options]")
        parser.add_option('-d', '--debug', dest='debug_mode', action='store_true',
                          help='Print the maximum debugging info (implies -vv)')
        parser.add_option('-v', '--verbose', dest='logging_level', action='count',
                          help='set error_level output to warning, info, and then debug')
        parser.set_defaults(logging_level=0)
        (self.command_options, self.command_args) = parser.parse_args()

    def setup_logging(self):
        # set the verbosity
        if self.command_options.debug_mode:
            self.command_options.logging_level = 3
        logging.basicConfig(level=LEVELS[self.command_options.logging_level],
                            format='%(asctime)s %(levelname)s %(message)s')

    def __init__(self):
        self.parse_command_line()
        self.setup_logging()
        config.load_options()

        if len(self.command_args) >= 1 and os.path.exists(self.command_args[0]):
            path = os.path.realpath(self.command_args[0])
        else:
            path = options['folder'].encode('utf-8')
        logging.info("Started with: %s" % path)
        if not os.path.exists(path):
            logging.warning("%s does not exist, reverting to %s" %
                            (path, util.get_xdg_pictures_folder()))
            path = util.get_xdg_pictures_folder()

        self.window = Gtk.Window(Gtk.WindowType.TOPLEVEL)

        self.window.set_position(Gtk.WindowPosition.CENTER)

        self.visual = self.window.get_screen().get_rgba_visual()
        if self.visual and self.window.get_screen().is_composited():
            self.window.set_visual(self.visual)

        self.scroll_window = Gtk.ScrolledWindow()
        self.image = Gtk.Image()
        self.image.set_visible(True)
        self.scroll_window.add_with_viewport(self.image)
        util.make_transparent(self.scroll_window)
        util.make_transparent(self.scroll_window.get_child())
        self.scroll_window.set_visible(True)

        self.box = Gtk.VBox()
        self.box.set_visible(True)
        self.box.add(self.scroll_window)
        self.window.add(self.box)

        self.window.set_events(
            Gdk.EventMask.BUTTON_PRESS_MASK |
            Gdk.EventMask.BUTTON_RELEASE_MASK |
            Gdk.EventMask.SCROLL_MASK |
            Gdk.EventMask.POINTER_MOTION_MASK)

        self.mousedown_zoomed = False
        self.mousedown_panning = False

        self.window.set_decorated(options['decorated'])
        if options['maximized']:
            self.window.maximize()

        self.pix_cache = {False: OrderedDict(), True: OrderedDict()}  # keyed by "zoomed" property
        self.current_preparing = None
        self.manually_resized = False

        self.set_zoom(False, 0.5, 0.5)
        self.mode = 'image' if os.path.isfile(path) else 'folder'
        self.is_in_search = False
        self.last_action_time = 0
        self.last_folder_change_time = time.time()
        self.shown = None
        self.toggle_fullscreen(options['fullscreen'], first_run=True)
        if options['fullscreen']:
            self.window.resize(*self.get_recommended_size())

        if os.path.isfile(path):
            self.last_automatic_resize = time.time()
            self.show(path, quick=True)
            GObject.timeout_add(500, self.after_quick_start)
        else:
            if not path.endswith('/'):
                path += '/'
            self.selected = path
            self.after_quick_start()
            self.set_mode('folder')
            self.selected = self.images[0] if self.images else self.get_parent_folder()
            self.last_automatic_resize = time.time()
            self.window.resize(*self.get_recommended_size())

        self.window.set_visible(True)

        GObject.threads_init()
        Gdk.threads_init()
        Gdk.threads_enter()
        Gtk.main()
        Gdk.threads_leave()

    def show_error(self, error_msg):
        if self.mode == 'image':
            dialog = Gtk.MessageDialog(
                self.window,
                Gtk.DialogFlags.MODAL,
                Gtk.MessageType.ERROR,
                Gtk.ButtonsType.OK,
                error_msg)
            dialog.set_title("Oops")
            dialog.run()
            dialog.destroy()
        else:
            self.js('show_error("Oops: %s")' % error_msg)

    def safe(self, fn):
        def safe_fn(*args, **kwargs):
            try:
                fn(*args, **kwargs)
            except OSError, e:
                logging.exception('OSError:')
                self.show_error('%s %s' % (e.message, os.strerror(e.errno)))
            except Exception, e:
                logging.exception('Exception:')
                self.show_error(e.message)
        return safe_fn

    def js(self, command=None, commands=None):
        self.browser.js(command, commands)

    def select_in_browser(self, path):
        if path:
            self.js("select('%s')" %
                    (path if self.is_command(path) else util.path2url(path)))
        else:
            self.js("goto_visible(true)")

    def update_zoom_scrolling(self):
        if self.zoom:
            if not self.zoom_x_percent is None:
                ha = self.scroll_window.get_hadjustment()
                ha.set_value(self.zoom_x_percent * (
                        ha.get_upper() - ha.get_page_size() - ha.get_lower()))
                self.zoom_x_percent = None
            if not self.zoom_y_percent is None:
                va = self.scroll_window.get_vadjustment()
                va.set_value(self.zoom_y_percent * (
                        va.get_upper() - va.get_page_size() - va.get_lower()))
                self.zoom_y_percent = None
            self.scroll_h = self.scroll_window.get_hadjustment().get_value()
            self.scroll_v = self.scroll_window.get_vadjustment().get_value()

    def show(self, filename=None, quick=False):
        filename = filename or self.selected
        logging.info("Showing " + filename)

        if not quick and self.is_command(filename):
            self.on_command(self.selected[self.selected.index(':') + 1:])
        elif os.path.isdir(filename):
            self.change_to_folder(filename)
        elif is_image(filename):
            self.register_action()
            self.shown = filename
            self.selected = self.shown
            self.window.set_title(self.shown)
            self.refresh_image()

            if not quick:
                self.update_cursor()
                self.select_in_browser(self.shown)
                self.cache_around()
        else:
            raise Exception('Cannot open ' + filename)

    def refresh_image(self):
        if self.shown:
            self.pixbuf = self.get_pixbuf(self.shown)
            self.increase_size()
            if os.path.splitext(self.shown)[1].lower() in ('.gif', '.mng', '.png'):
                anim = GdkPixbuf.PixbufAnimation.new_from_file(self.shown)
                if anim.is_static_image():
                    self.image.set_from_pixbuf(self.pixbuf)
                else:
                    self.image.set_from_animation(anim)
            else:
                self.image.set_from_pixbuf(self.pixbuf)
            self.box.set_visible(True)

    def get_image_list(self):
        images = filter(
            is_image,
            map(lambda f: os.path.join(self.folder, f), os.listdir(self.folder)))
        if not options['show_hidden']:
            images = filter(lambda f: not os.path.basename(f).startswith('.'), images)

        if options['sort_by'] == 'extension':
            key = lambda f: (os.path.splitext(f)[1] + '_' + os.path.basename(f)).lower()
        elif options['sort_by'] == 'name':
            key = lambda f: os.path.basename(f).lower()
        elif options['sort_by'] == 'date':
            key = lambda f: os.stat(f).st_mtime
        elif options['sort_by'] == 'exif_date':
            import datetime
            default = datetime.datetime(1900, 1, 1)

            def _exif_date(f):
                m = metadata.get(f)
                return m['exif'].get('Exif.Photo.DateTimeOriginal', default)

            dates = {image: _exif_date(image) for image in images}
            key = lambda f: dates[f]
        elif options['sort_by'] == 'size':
            key = lambda f: os.stat(f).st_size
        else:
            key = lambda f: f

        images = sorted(images, key=key)
        if options['sort_order'] == 'desc':
            images = list(reversed(images))

        return images

    def get_group_key(self, image, sort_by=None):
        if not sort_by:
            sort_by = options['sort_by']

        if sort_by == 'extension':
            ext = os.path.splitext(image)[1][1:].upper()
            return ext if ext else 'No extension'
        elif sort_by == 'date':
            import datetime
            ts = os.stat(image).st_mtime
            return datetime.datetime.fromtimestamp(ts).strftime(options['date_format'])
        elif sort_by == 'exif_date':
            m = metadata.get(image)
            d = m['exif'].get('Exif.Photo.DateTimeOriginal', None)
            if not d:
                return 'No EXIF date'
            return d.strftime(options['date_format'])
        elif sort_by == 'name':
            return os.path.basename(image)[0].upper()
        elif sort_by == 'size':
            size = os.stat(image).st_size
            buckets = options['group_by_size_buckets']
            return next(b[1] for b in buckets if b[0] > size)
        else:
            return None

    def toggle_hidden(self, key):
        options['show_hidden'] = key == 'true'
        config.save_options()
        self.change_to_folder(self.folder, self.folder_history_position)

    def toggle_groups(self, key):
        options['show_groups_for'][options['sort_by']] = key == 'true'
        config.save_options()
        self.change_to_folder(self.folder, self.folder_history_position)

    def toggle_captions(self, key):
        options['show_captions'] = key == 'true'
        config.save_options()
        self.refresh_category(self.build_options_category())
        self.js('toggle_captions(%s)' % key)

    def sort(self, key):
        if key in ('asc', 'desc'):
            options['sort_order'] = key
        else:
            options['sort_by'] = key
            m = {
                'extension': 'asc',
                'name': 'asc',
                'date': 'asc',
                'exif_date': 'asc',
                'size': 'desc'
            }
            options['sort_order'] = m[key]
        config.save_options()
        self.change_to_folder(self.folder, self.folder_history_position)

    def set_folder(self, path, modify_history_position=None, bypass_search=False):
        path = os.path.realpath(path)
        options['folder'] = path
        config.save_options()
        logging.info("Setting folder %s" % path)
        same = path == getattr(self, "folder", None)
        self.folder = path
        if modify_history_position is None:
            if not same:
                self.folder_history = self.folder_history[self.folder_history_position:]
                self.folder_history.insert(0, self.folder)
                self.folder_history_position = 0
        else:
            self.folder_history_position = modify_history_position
        self.recent = ([path] + [r for r in self.recent if r != path])[:50]
        self.images = self.get_image_list()
        self.search_text = ""
        self.toggle_search(False, bypass_search)
        self.js('show_error("")')

    def get_back_folder(self):
        i = self.folder_history_position
        if i < len(self.folder_history) - 1:
            return self.folder_history[i + 1]
        else:
            return None

    def folder_history_back(self):
        if self.folder_history_position < len(self.folder_history) - 1:
            self.change_to_folder(
                self.get_back_folder(),
                modify_history_position=self.folder_history_position + 1)

    def get_forward_folder(self):
        i = self.folder_history_position
        if i > 0:
            return self.folder_history[i - 1]
        else:
            return None

    def folder_history_forward(self):
        if self.folder_history_position > 0:
            self.change_to_folder(
                self.get_forward_folder(),
                modify_history_position=self.folder_history_position - 1)

    def get_parent_folder(self):
        return util.get_parent(self.folder)

    def folder_parent(self):
        if self.get_parent_folder():
            self.change_to_folder(self.get_parent_folder())

    def change_to_folder(self, path, modify_history_position=None):
        # make sure we fail early if there are permission or mounting issues:
        try:
            os.listdir(path)
        except OSError:
            raise Exception('Cannot open ' + path)

        import threading

        def _go():
            self.thumbs.reset_queues()
            self.pix_cache[False].clear()
            self.pix_cache[True].clear()

            # TODO: we may want to call metadata.clear_cache() here, or use a LRU policy for it

            import gc
            collected = gc.collect()
            logging.debug("GC collected: %d" % collected)

            old_folder = self.folder
            self.set_folder(path, modify_history_position, bypass_search=True)
            self.selected = old_folder if self.folder == util.get_parent(old_folder) else \
                self.images[0] if self.images else self.get_parent_folder()
            self.set_mode("folder")
            self.last_folder_change_time = time.time()
            self.render_folder_view()

        def _go_locked():
            # use a lock so we only have one change_folder operation running at a time
            with self.action_lock:
                _go()

        self.show_loading_folder_msg()
        threading.Timer(0, _go_locked).start()

    def check_kill(self):
        global killed
        if killed:
            logging.info('Killed, quitting...')
            self.exit()
        else:
            GObject.timeout_add(500, self.check_kill)

    def resized(self, widget, event):
        last_width = getattr(self, "last_width", 0)
        last_height = getattr(self, "last_height", 0)
        last_x = getattr(self, "last_x", 0)
        last_y = getattr(self, "last_y", 0)

        if (event.width, event.height, event.x, event.y) != (last_width, last_height, last_x, last_y):
            GObject.idle_add(self.refresh_image)
            if time.time() - self.last_automatic_resize > 0.5:
                logging.info("Manually resized, stop automatic resizing")
                self.manually_resized = True

        self.last_width = event.width
        self.last_height = event.height
        self.last_x = event.x
        self.last_y = event.y

    def window_state_changed(self, widget, event):
        options['maximized'] = event.new_window_state & Gdk.WindowState.MAXIMIZED != 0
        config.save_options()

    def after_quick_start(self):
        import signal
        import threading
        import webview

        signal.signal(signal.SIGINT, kill)
        signal.signal(signal.SIGTERM, kill)
        signal.signal(signal.SIGQUIT, kill)

        self.check_kill()
        self.folder_history = []
        self.recent = []
        self.folder_history_position = 0
        self.action_lock = threading.Lock()

        self.browser = webview.WebView()

        with self.action_lock:
            try:
                self.show_loading_folder_msg()
                self.set_folder(os.path.dirname(self.selected))
            except OSError as e:
                logging.exception('Could not open %s' % self.selected)
                self.selected = util.get_xdg_pictures_folder()
                self.set_folder(self.selected)

        self.update_cursor()
        self.from_browser_time = 0

        self.browser_wrapper = Gtk.ScrolledWindow()
        self.browser_wrapper.set_visible(False)
        util.make_transparent(self.browser_wrapper)
        self.box.add(self.browser_wrapper)

        self.window.connect("delete-event", self.exit)
        self.window.connect("key-press-event", self.safe(self.process_key))
        if "--quit-on-focus-out" in sys.argv:
            self.window.connect("focus-out-event", self.exit)
        self.window.connect("button-press-event", self.mousedown)
        self.last_mouseup_time = 0
        self.window.connect("button-release-event", self.mouseup)
        self.window.connect("scroll-event", self.scrolled)
        self.window.connect('motion-notify-event', self.mouse_motion)

        self.window.connect('configure-event', self.resized)
        self.window.connect('window-state-event', self.window_state_changed)

        config.load_bookmarks()

        from places import Places
        self.places = Places(on_change=self.on_places_changed)

        GObject.idle_add(self.render_browser)

        self.start_cache_thread()
        if self.mode == "image":
            self.cache_around()

        import thumbs
        self.thumbs = thumbs.Thumbs(ojo=self)
        self.thumbs.start()

    def show_loading_folder_msg(self):
        if options['sort_by'] == 'exif_date':
            self.js('show_spinner("Sorting by EXIF date, please wait...")')
        else:
            self.js('show_spinner("Listing folder...")')

    def filter_hidden(self, files):
        return files if options['show_hidden'] else filter(
            lambda f: not os.path.basename(f).startswith('.'), files)

<<<<<<< HEAD
    def make_transparent(self, widget, color='rgba(0, 0, 0, 0)'):
        rgba = Gdk.RGBA()
        rgba.parse(color)
        widget.override_background_color(Gtk.StateFlags.NORMAL, rgba)

    def get_file_info(self, meta):
        import datetime
        file_date = datetime.datetime.fromtimestamp(meta['file_date']).strftime(options['date_format'])

        try:
            exif = meta['exif']
            exif_info = '%s|%s|ISO %s|Focal len %s' % (
                exif['Exif.Photo.ExposureTime'],
                exif['Exif.Photo.FNumber'],
                exif['Exif.Photo.ISOSpeedRatings'],
                exif['Exif.Photo.FocalLength'],
            )
        except:
            exif_info = 'EXIF info missing'
        return {
            'filename': meta['filename'],
            'dimensions': '%d x %d' % (meta['width'], meta['height']),
            'file_date': file_date,
            'file_size': util.human_size(meta['file_size']),
            'exif_info': exif_info,
        }

=======
>>>>>>> 7a87c345
    def update_selected_info(self, filename):
        import json
        if self.selected != filename or not os.path.isfile(filename):
            return
        meta = metadata.get(filename)
        info = self.get_file_info(meta)
        self.js("set_file_info('%s', %s)" % (
            util.path2url(filename),
            json.dumps(info)))

    def is_command(self, s):
        return s.startswith('command:')

    def on_browser_action(self, action, argument):
        import json

        if action in ('ojo', 'ojo-select'):
            path = argument if self.is_command(argument) else util.url2path(argument)
            self.selected = path
            GObject.idle_add(lambda: self.update_selected_info(self.selected))
            if action == 'ojo':
                def _do():
                    self.from_browser_time = time.time()
                    self.show()
                    if os.path.isfile(path):
                        self.set_mode('image')

                GObject.idle_add(self.safe(_do))
        elif action == 'ojo-priority':
            files = json.loads(argument)
            self.thumbs.priority_thumbs(
                map(lambda f: util.url2path(f.encode('utf-8')), files))
        elif action == 'ojo-handle-key':
            self.process_key(key=argument, skip_browser=True)
        elif action == 'ojo-folder-up':
            self.folder_parent()
        elif action == "ojo-search":
            self.search_text = argument
            if self.search_text:
                self.toggle_search(True)
        elif action == "ojo-show-search":
            self.toggle_search(True)
        elif action == "ojo-mount":
            self.mount_only(argument)
        elif action == "ojo-unmount":
            self.unmount(argument)

    def render_browser(self):
        self.browser.load('browse.html',
                           on_load_fn=self.render_folder_view,
                           on_action_fn=self.safe(self.on_browser_action))
        self.browser.add_to(self.browser_wrapper)
        self.browser.grab_focus()

    def get_parent_folder_item(self):
        if self.folder == '/':
            return None
        else:
            return dict(
                self.get_folder_item(self.get_parent_folder(), group='Subfolders'),
                label='..',
                filename='..'
            )

    def get_folder_item(self, path, group='', label=None, icon=None, note=None):
        return {
            'label': label or _u(os.path.basename(path) or path),
            'path': util.path2url(path),
            'filename': os.path.basename(path) or path,
            'icon': util.path2url(icon or util.get_folder_icon(path, 16)),
            'group': group,
            'note': note,
        }

    def get_command_item(self, command, path, icon, group='', label='', nofocus=False):
        icon_url = None
        if icon:
            try:
                icon_url = util.path2url(util.get_icon_path(icon, 16))
            except Exception:
                logging.exception('Could not get icon %s' % icon)
                icon_url = None
        return {
            'label': label,
            'path': command,
            'filename': os.path.basename(path) if path else label,
            'group': group,
            'icon': icon_url,
            'nofocus': nofocus,
        }

    def get_navigation_folder(self, key):
        m = {
            'back': self.get_back_folder,
            'forward': self.get_forward_folder,
            'up': self.get_parent_folder
        }
        return m[key]()

    def on_command(self, command):
        parts = command.split(':')
        m = {
            'back': self.folder_history_back,
            'forward': self.folder_history_forward,
            'up': self.folder_parent,
            'add-bookmark': self.add_bookmark,
            'remove-bookmark': self.remove_bookmark,
            'sort': self.sort,
            'hidden': self.toggle_hidden,
            'groups': self.toggle_groups,
            'captions': self.toggle_captions,
            'mount_and_go': self.mount_and_go,
        }
        cmd = parts[0]
        args = parts[1:]
        if not cmd in m:
            raise Exception("Unknown command '%s'" % cmd)
        m[cmd](*args)

    def on_path_manually_mounted(self, path, should_go):
        if should_go:
            self.change_to_folder(path)
        else:
            self.js('show_error("Mounted")')

    def mount_and_go(self, volume_id):
        self.js('show_spinner("One second please, mounting...")')
        self.places.mount_volume(volume_id, on_mount=self.on_path_manually_mounted, on_mount_argument=True)

    def mount_only(self, volume_id):
        self.js('show_spinner("One second please, mounting...")')
        self.places.mount_volume(volume_id, on_mount=self.on_path_manually_mounted, on_mount_argument=False)

    def unmount(self, mount_path):
        self.js('show_spinner("Unmounting...")')

        def _done(path, success):
            self.js('show_error("%s")' % (
                'Unmounted' if success else
                'Failed to unmount. Is another process using the volume?'))

        self.places.unmount_mount(mount_path, on_unmount=_done)

    def get_crumbs(self):
        folder = self.folder
        crumbs = []
        while folder:
            crumbs.insert(0, {
                "path": util.path2url(folder),
                "name": os.path.basename(folder) or '/'
            })
            folder = util.get_parent(folder)
        return crumbs

    def add_bookmark(self):
        if _u(self.folder) not in config.bookmarks:
            config.bookmarks.append(_u(self.folder))
            config.save_bookmarks()
            self.refresh_category(self.build_bookmarks_category())
            self.selected = 'command:remove-bookmark'
            self.select_in_browser(self.selected)

    def remove_bookmark(self):
        if _u(self.folder) in config.bookmarks:
            config.bookmarks.remove(_u(self.folder))
            config.save_bookmarks()
            self.refresh_category(self.build_bookmarks_category())
            self.selected = 'command:add-bookmark'
            self.select_in_browser(self.selected)

    def build_navigation_category(self):
        parent_folder = self.get_parent_folder()
        nav_items = [
            self.get_command_item(
                'command:back' if self.get_back_folder() else None,
                self.get_back_folder(), 'back',
                group='Navigate', nofocus=True),
            self.get_command_item(
                'command:forward' if self.get_forward_folder() else None,
                self.get_forward_folder(), 'forward',
                group='Navigate', nofocus=True),
            self.get_command_item(
                'command:up' if parent_folder else None,
                parent_folder, 'up',
                group='Navigate', nofocus=True),
        ]
        nav_category = {'label': 'Navigate', 'no_labels': True, 'items': nav_items, }
        return nav_category

    def build_subfolders_category(self):
        subfolders = self.filter_hidden([
            os.path.join(self.folder, f) for f in sorted(os.listdir(self.folder))
            if os.path.isdir(os.path.join(self.folder, f))
        ])
        parent_item = self.get_parent_folder_item()
        special_items = [parent_item] if parent_item else []
        subfolder_items = special_items + \
                          [self.get_folder_item(sub, group='Subfolders') for sub in subfolders]
        if subfolder_items:
            return {
                'label': 'Subfolders',
                'items': subfolder_items
            }
        else:
            return None

    def build_bookmarks_category(self):
        bookmark_items = [self.get_folder_item(b, group='Bookmarks') for b in
                          sorted(config.bookmarks,
                                 key=lambda p: os.path.basename(p).lower())
                          if os.path.isdir(b)]
        if _u(self.folder) in config.bookmarks:
            bookmark_items.append(
                self.get_command_item(
                    'command:remove-bookmark', None,
                    icon='remove',
                    group='Bookmarks',
                    label='Remove current'))
        else:
            bookmark_items.append(self.get_command_item(
                'command:add-bookmark', None,
                icon='add',
                group='Bookmarks',
                label='Add current'))
        bookmarks_category = {'label': 'Bookmarks', 'items': bookmark_items}
        return bookmarks_category

    def build_recent_category(self):
        recent_items = [self.get_folder_item(recent, group='Recent')
                        for recent in self.recent
                        if os.path.isdir(recent)][:5]
        if recent_items:
            return {
                'label': 'Recent',
                'items': recent_items
            }
        else:
            return None

    def build_places_category(self):
        places = self.places.get_places()
        places_items = []
        for place in places:
            not_mounted = place.get('not_mounted', False)
            can_unmount = place.get('can_unmount', False)
            item = self.get_folder_item(
                path=place['path'] if not not_mounted else 'command:mount_and_go:' + place['mount_id'],
                group='Places',
                label=place['label'],
                icon=place['icon'],
            )
            if not_mounted:
                item['with_command'] = {
                    'command': 'ojo-mount:' + place['mount_id'],
                    'label': 'Mount'
                }
            elif can_unmount:
                item['with_command'] = {
                    'command': 'ojo-unmount:' + place['unmount_id'],
                    'label': 'Unmount'
                }
            item['filename'] = place['label']
            places_items.append(item)

        return {
            'label': 'Places',
            'items': places_items
        }

    def on_places_changed(self):
        def _go():
            try:
                os.listdir(self.folder)
            except OSError:
                logging.warning("%s not accessible anymore, reverting to %s" %
                                (self.folder, util.get_xdg_pictures_folder()))
                self.change_to_folder(util.get_xdg_pictures_folder())
                return

            import json
            self.js(commands=[
                'ensure_category("Navigate")',
                'ensure_category("Subfolders")',
                'refresh_category(%s)' % json.dumps(self.build_places_category()),
                'refresh_category(%s)' % json.dumps(self.build_bookmarks_category()),
                'refresh_category(%s)' % json.dumps(self.build_recent_category()),
                'on_contents_change()',
            ])

        GObject.timeout_add(300, _go)

    def build_options_category(self):
        items = []

        by = options['sort_by']
        order = options['sort_order']
        mapby = {
            'extension': 'type',
            'name': 'name',
            'date': 'file date',
            'exif_date': 'EXIF date',
            'size': 'file size',
        }
        mapord = {
            "desc": {
                'extension': 'Z to A',
                'name': 'Z to A',
                'date': 'newest at top',
                'exif_date': 'newest at top',
                'size': 'big at top',
            },
            "asc": {
                'extension': 'A to Z',
                'name': 'A to Z',
                'date': 'oldest at top',
                'exif_date': 'oldest at top',
                'size': 'small at top'
            }
        }
        for sort in ('name', 'extension', 'date', 'exif_date', 'size'):
            if sort != by:
                items.append(self.get_command_item(
                    'command:sort:' + sort, None, None,
                    group='Options',
                    label='Sort by ' + mapby[sort]))
            else:
                items.append(self.get_command_item(
                    None, None, None,
                    group='Options',
                    label='Sort by %s, %s' % (mapby[by], mapord[order][by])))

        if order == 'asc':
            m = {
                'extension': 'Z to A',
                'name': 'Z to A',
                'date': 'Order: Newest at top',
                'exif_date': 'Order: Newest at top',
                'size': 'Big at top'
            }
            items.append(self.get_command_item(
                'command:sort:desc', None, None,
                group='Options',
                label=m[by]))
        else:
            m = {
                'extension': 'A to Z',
                'name': 'A to Z',
                'date': 'Order: Oldest at top',
                'exif_date': 'Order: Oldest at top',
                'size': 'Small at top'
            }
            items.append(self.get_command_item(
                'command:sort:asc', None, None,
                group='Options',
                label=m[by]))

        if options['show_groups_for'].get(by, False):
            items.append(self.get_command_item(
                'command:groups:false', None, None,
                group='Options',
                label='Hide group labels for this sorting'))
        else:
            items.append(self.get_command_item(
                'command:groups:true', None, None,
                group='Options',
                label='Show group labels for this sorting'))

        if options['show_hidden']:
            items.append(self.get_command_item(
                'command:hidden:false', None, None,
                group='Options',
                label='Hide hidden files'))
        else:
            items.append(self.get_command_item(
                'command:hidden:true', None, None,
                group='Options',
                label='Show hidden files'))

        if options['show_captions']:
            items.append(self.get_command_item(
                'command:captions:false', None, None,
                group='Options',
                label='Hide captions'))
        else:
            items.append(self.get_command_item(
                'command:captions:true', None, None,
                group='Options',
                label='Show captions'))

        return {
            'label': 'Options',
            'items': items
        }

    def refresh_category(self, category):
        import json
        self.js('refresh_category(%s)' % json.dumps(category))

    def safe_basename(self, img):
        return os.path.basename(img).replace("'", "\\'")

    def render_folder_view(self):
        self.loading_folder = True
        thread_change_time = self.last_folder_change_time
        thread_folder = self.folder
        thumbh = options['thumb_height']
        self.js("set_thumb_height(%d)" % thumbh)
        self.js("change_folder('%s')" % util.path2url(self.folder))

        import threading
        import json

        def _prepare_thread():
            def _render_folders():
                # this call queries GTK icons, needs to run on GTK thread
                folder_info = self.build_folder_info()

                if self.last_folder_change_time != thread_change_time or thread_folder != self.folder:
                    return
                self.js("render_folders(%s)" % json.dumps(folder_info))
                self.select_in_browser(self.selected)
            GObject.idle_add(_render_folders)

            pos = self.images.index(
                self.selected) if self.selected in self.images else 0
            self.thumbs.priority_thumbs([
                x[1] for x in
                sorted(enumerate(self.images), key=lambda (i, f): abs(i - pos))
                if not os.path.exists(self.thumbs.get_cached_thumbnail_path(x[1]))
            ])

            self.js("set_image_count(%d)" % len(self.images))

            last_group = None
            for img in self.images:
                group = None
                groups_enabled = options.get('show_groups_for', {}).get(options['sort_by'], False)
                if groups_enabled:
                    group = self.get_group_key(img, options['sort_by'])
                    if group != last_group:
                        self.js("add_group('%s', %s)" % (group, 'true' if last_group is None else 'false'))
                        last_group = group

                if self.last_folder_change_time != thread_change_time or thread_folder != self.folder:
                    return
                self.js("add_image_div('%s', '%s', %s, %s, '%s')" % (
                    util.path2url(img),
                    self.safe_basename(img),
                    'true' if img == self.selected else 'false',
                    'true' if options['show_captions'] else 'false',
                    util._str(group) if group else '',
                ))
                time.sleep(0.001)

                cached = self.thumbs.get_cached_thumbnail_path(img)
                if os.path.exists(cached):
                    self.thumb_ready(img, thumb_path=cached)
                    if img == self.selected:
                        self.update_selected_info(img)
                else:
                    meta = metadata.get(img)
                    w, h = meta['width'], meta['height']

                    thumb_width = float(w) * min(h, thumbh) / h
                    info = self.get_file_info(meta)
                    self.js("set_file_info('%s', %s, %d)" % (
                        util.path2url(img),
                        json.dumps(info),
                        thumb_width))

            self.select_in_browser(self.selected)

            self.loading_folder = False

        prepare_thread = threading.Thread(target=_prepare_thread)
        prepare_thread.daemon = True
        prepare_thread.start()

    def build_folder_info(self):
        categories = []

        # Navigation
        categories.append(self.build_navigation_category())

        # Subfolders
        subfolders_category = self.build_subfolders_category()
        if subfolders_category:
            categories.append(subfolders_category)

        # Places
        categories.append(self.build_places_category())

        # Bookmarks
        categories.append(self.build_bookmarks_category())

        # Recent folders
        categories.append(self.build_recent_category())

        # Options
        categories.append(self.build_options_category())

        folder_info = {
            'crumbs': self.get_crumbs(),
            'categories': categories
        }

        return folder_info

    def cache_around(self):
        if not hasattr(self, "images") or not self.images:
            return
        pos = self.images.index(
            self.selected) if self.selected in self.images else 0
        for i in [1, -1]:
            if pos + i < 0 or pos + i >= len(self.images):
                continue
            f = self.images[pos + i]
            if f not in self.pix_cache[self.zoom]:
                logging.info("Caching around: file %s, zoomed %s" %
                             (f, self.zoom))
                self.cache_queue.put((f, self.zoom))

    def start_cache_thread(self):
        import threading
        import Queue
        self.cache_queue = Queue.Queue()
        self.preparing_event = threading.Event()

        def _reduce_to_latest(cached, count):
            while len(cached) > count:
                cached.popitem(last=False)

        def _queue_thread():
            logging.info("Starting cache thread")
            while True:
                if len(self.pix_cache[False]) > CACHE_SIZE:
                    _reduce_to_latest(self.pix_cache[False], CACHE_SIZE / 2)
                if len(self.pix_cache[True]) > CACHE_SIZE:
                    _reduce_to_latest(self.pix_cache[True], CACHE_SIZE / 2)

                path, zoom = self.cache_queue.get()

                try:
                    if path not in self.pix_cache[zoom]:
                        logging.debug(
                            "Cache thread loads file %s, zoomed %s" % (path, zoom))
                        self.current_preparing = path, zoom
                        try:
                            self.get_pixbuf(path, force=True, zoom=zoom)
                        except Exception:
                            logging.exception("Could not cache file " + path)
                        finally:
                            self.current_preparing = None
                            self.preparing_event.set()
                except Exception:
                    logging.exception("Exception in cache thread:")

        cache_thread = threading.Thread(target=_queue_thread)
        cache_thread.daemon = True
        cache_thread.start()

    def thumb_ready(self, img, thumb_path):
        self.js("add_image('%s', '%s')" %
                (util.path2url(img), util.path2url(thumb_path)))
        if img == self.selected:
            self.select_in_browser(img)

    def thumb_failed(self, img, error_msg):
        self.js("remove_image_div('%s')" % util.path2url(img))
        logging.warning("Could not add thumb for " + img)

    def set_margins(self, margin):
        self.margin = margin

        def _f():
            self.scroll_window.set_margin_right(margin)
            self.scroll_window.set_margin_left(margin)
            self.scroll_window.set_margin_bottom(margin)
            self.scroll_window.set_margin_top(margin)

        GObject.idle_add(_f)

    def get_recommended_size(self):
        screen = self.window.get_screen()
        width = screen.get_width() - 150
        height = screen.get_height() - 150
        if width > 1.5 * height:
            width = int(1.5 * height)
        else:
            height = int(width / 1.5)
        return min(width, screen.get_width() - 150), min(height, screen.get_height() - 150)

    def get_max_image_width(self):
        if options['fullscreen']:
            return self.window.get_screen().get_width()
        elif self.manually_resized:
            self.last_windowed_image_width = \
                self.window.get_window().get_width() - 2 * self.margin
            return self.last_windowed_image_width
        elif options['maximized']:
            if self.window.get_window():
                return self.window.get_window().get_width() - 2 * self.margin
            else:
                return self.window.get_screen().get_width() - 40 - 2 * self.margin
        else:
            self.last_windowed_image_width = self.get_recommended_size()[0] - 2 * self.margin
            return self.last_windowed_image_width

    def get_max_image_height(self):
        if options['fullscreen']:
            return self.window.get_screen().get_height()
        elif self.manually_resized:
            self.last_windowed_image_height = \
                self.window.get_window().get_height() - 2 * self.margin
            return self.last_windowed_image_height
        elif options['maximized']:
            if self.window.get_window():
                return self.window.get_window().get_height() - 2 * self.margin
            else:
                return self.window.get_screen().get_height() - 40 - 2 * self.margin
        else:
            self.last_windowed_image_height = self.get_recommended_size()[1] - 2 * self.margin
            return self.last_windowed_image_height

    def increase_size(self):
        if self.manually_resized or self.zoom or options['fullscreen']:
            return

        new_width = max(400, self.pixbuf.get_width() + 2 * self.margin, self.get_width())
        new_height = max(300, self.pixbuf.get_height() + 2 * self.margin, self.get_height())
        if new_width > self.get_width() or new_height > self.get_height():
            self.last_automatic_resize = time.time()
            self.resize_and_center(new_width, new_height)

    def resize_and_center(self, new_width, new_height):
        self.window.resize(new_width, new_height)
        self.window.move(
            (self.window.get_screen().get_width() - new_width) // 2,
            (self.window.get_screen().get_height() - new_height) // 2)

    def go(self, direction, start_position=None):
        search = getattr(self, "search_text", "")
        applicable = self.images if not search else \
            [f for f in self.images
             if os.path.basename(f).lower().find(search.lower()) >= 0
             or (self.get_group_key(f) or '').find(search.lower()) >= 0]
        filename = None
        position = start_position - direction if start_position is not None \
            else applicable.index(self.selected)
        position = max(0, min(len(applicable) - 1, position + direction))
        filename = applicable[position]

        def _f():
            try:
                self.show(filename)
            except Exception:
                logging.exception("go: Could not show %s" % filename)
                GObject.idle_add(lambda: self.go(direction))

        GObject.idle_add(_f)

    def toggle_fullscreen(self, full=None, first_run=False):
        if full is None:
            full = not options['fullscreen']
        options['fullscreen'] = full
        config.save_options()

        self.pix_cache[False].clear()

        if not first_run and self.shown:
            width = height = None
            if not options['fullscreen']:
                width = getattr(self, "last_windowed_image_width", None)
                height = getattr(self, "last_windowed_image_height", None)
            # caches the new image before we start changing sizes
            self.get_pixbuf(self.shown, force=True, width=width, height=height)
            self.box.set_visible(False)

        self.update_margins()
        if options['fullscreen']:
            self.window.fullscreen()
        elif not first_run:
            self.window.unfullscreen()
        self.last_automatic_resize = time.time()

        self.update_cursor()
        if not first_run:
            self.js('toggle_fullscreen(' + ('true' if full else 'false') + ')')
            self.js('setTimeout(scroll_to_selected, 100)')

    def update_margins(self):
        if options['fullscreen']:
            util.make_transparent(
                self.window,
                color='rgba(77, 75, 69, 1)' if self.mode == 'folder' else 'rgba(0, 0, 0, 1)')
            self.set_margins(0)
        else:
            util.make_transparent(
                self.window,
                # Note: for non-fullscreen browsing transparency:
                # color='rgba(77, 75, 69, 0.9)' if self.mode == 'folder' else 'rgba(77, 75, 69, 0.9)')
                color='rgba(77, 75, 69, 1)' if self.mode == 'folder' else 'rgba(77, 75, 69, 0.9)')
            self.set_margins(15)

    def update_cursor(self):
        if self.mousedown_zoomed:
            self.set_cursor(Gdk.CursorType.HAND1)
        elif self.mousedown_panning:
            self.set_cursor(Gdk.CursorType.HAND1)
        elif options['fullscreen'] and self.mode == 'image':
            self.set_cursor(Gdk.CursorType.BLANK_CURSOR)
        else:
            self.set_cursor(Gdk.CursorType.ARROW)

    def set_cursor(self, cursor):
        if self.window.get_window() and (
                not self.window.get_window().get_cursor()
                or cursor != self.window.get_window().get_cursor().get_cursor_type()):
            self.window.get_window().set_cursor(
                Gdk.Cursor.new_for_display(Gdk.Display.get_default(), cursor))

    def set_mode(self, mode):
        def _go():
            self.mode = mode
            if self.mode == "image" and self.selected != self.shown:
                self.show(self.selected)
            elif self.mode == "folder":
                self.been_in_folder_mode = True
                self.shown = None
                self.window.set_title(self.folder)
                if hasattr(self, 'browser'):
                    self.browser.grab_focus()

            self.update_cursor()
            self.scroll_window.set_visible(self.mode == 'image')
            self.image.set_visible(self.mode == 'image')
            self.browser_wrapper.set_visible(self.mode == 'folder')
            self.update_margins()
            self.js("set_mode('%s')" % self.mode)

            if self.mode == 'folder' and not self.manually_resized:
                self.resize_and_center(*self.get_recommended_size())

        GObject.idle_add(_go)

    def exit(self, *args):
        """
        Makes sure we'll exit regardless of GTK/multithreading/multiprocessing hiccups
        """
        import threading

        def _exit(*args):
            self.thumbs.stop()
            GObject.idle_add(Gtk.main_quit)

        # attempt a standard exit
        threading.Timer(0, _exit).start()

        # if failed, suicide with SIGKILL after 2 seconds
        def _suicide():
            import os
            import logging
            logging.warning('Exiting via suicide')
            os.kill(os.getpid(), 9)

        suicide_timer = threading.Timer(2, _suicide)
        suicide_timer.daemon = True
        suicide_timer.start()

    def check_letter_shortcut(self, event, hw_keycodes, mask=0):
        return (
            event and
            (mask == event.state == 0 or (event.state & mask != 0)) and
            event.hardware_keycode in hw_keycodes
        )

    def toggle_search(self, visible, bypass_search=False):
        self.is_in_search = visible
        self.js("toggle_search(%s, %s)" % ('true' if visible else 'false',
                                           'true' if bypass_search else 'false'))

    def ctrl_key(self, event):
        return event and (event.state & (Gdk.ModifierType.CONTROL_MASK | Gdk.ModifierType.MOD1_MASK))

    def process_key(self, widget=None, event=None, key=None, skip_browser=False):
        if event:
            # prevent processing duplicate events that happen sometimes when focusing web_view
            if event.time == getattr(self, 'last_key_event_time', None):
                return
            setattr(self, 'last_key_event_time', event.time)

        key = key or Gdk.keyval_name(event.keyval)
        if key == 'Escape' and (self.mode == 'image' or skip_browser):
            if self.mode == 'folder' and self.is_in_search:
                self.toggle_search(False)
            elif self.mode == 'image' and getattr(self, 'been_in_folder_mode', False):
                self.set_mode('folder')
            else:
                self.exit()
        elif key == "F11":
            self.toggle_fullscreen()
        elif key == 'F5':
            if self.ctrl_key(event) and self.mode == "folder":
                self.thumbs.clear_thumbnails(self.folder)
            self.show(self.selected if self.mode == 'image' else self.folder)
        elif key == 'Return':
            if self.mode == 'image':
                self.set_mode('folder')
            else:
                prev = self.selected  # save selected from before the action, as it might change it
                self.show()
                if os.path.isfile(prev):
                    self.set_mode('image')
        elif self.mode == 'folder':
            if hasattr(self, 'browser'):
                self.browser.grab_focus()

            if key == 'Left' and self.ctrl_key(event):
                self.folder_history_back()
            elif key == 'Right' and self.ctrl_key(event):
                self.folder_history_forward()
            elif key == 'Up' and self.ctrl_key(event):
                self.folder_parent()
            elif key == 'slash' and self.ctrl_key(event):
                self.change_to_folder('/')
            elif (key == 'plus' or key == 'equal') and self.ctrl_key(event):
                self.increase_thumb_height()
            elif key == 'minus' and self.ctrl_key(event):
                self.decrease_thumb_height()
            elif self.check_letter_shortcut(event, [41], mask=Gdk.ModifierType.CONTROL_MASK):  # Ctrl-F
                self.toggle_search(True)
            elif key in ('Tab', 'ISO_Left_Tab') and not skip_browser:
                with self.action_lock:
                    self.js("on_key('%s')" % 'Tab')
            elif not skip_browser:
                with self.action_lock:
                    self.js("on_key('%s')" % key)
            elif key == 'BackSpace':
                if not self.is_in_search:
                    self.folder_parent()

        elif key in ("Right", "Down", "Page_Down"):
            GObject.idle_add(lambda: self.go(1))
        elif key in ("Left", "Up", "Page_Up"):
            GObject.idle_add(lambda: self.go(-1))
        elif key == "Home":
            GObject.idle_add(lambda: self.go(1, 0))
        elif key == "End":
            GObject.idle_add(lambda: self.go(-1, len(self.images) - 1))
        elif self.check_letter_shortcut(event, [52]):  # Z
            self.set_zoom(not self.zoom)
            self.refresh_image()
            self.update_zoomed_views()
        elif self.check_letter_shortcut(event, [10, 19]):  # 1, 0
            self.set_zoom(True)
            self.refresh_image()
            self.update_zoomed_views()
        elif key in ("slash", "asterisk"):
            self.set_zoom(False)
            self.refresh_image()
            self.update_zoomed_views()

    def increase_thumb_height(self):
        bigger = [th for th in THUMBHEIGHTS if th > options['thumb_height']]
        if bigger:
            options['thumb_height'] = bigger[0]
            self.change_to_folder(self.folder)

    def decrease_thumb_height(self):
        smaller = [th for th in THUMBHEIGHTS if th < options['thumb_height']]
        if smaller:
            options['thumb_height'] = smaller[-1]
            self.change_to_folder(self.folder)

    def set_zoom(self, zoom, x_percent=None, y_percent=None):
        self.zoom = zoom
        if x_percent is None:
            x_percent = self.zoom_x_percent
        if y_percent is None:
            y_percent = self.zoom_y_percent
        self.zoom_x_percent = x_percent
        self.zoom_y_percent = y_percent

    def update_zoomed_views(self):
        rect = Gdk.Rectangle()
        rect.width = self.get_max_image_width()
        rect.height = self.get_max_image_height()
        self.scroll_window.size_allocate(rect)
        self.update_zoom_scrolling()

    def get_width(self):
        return self.window.get_window().get_width() if self.window.get_window() else 1

    def get_height(self):
        return self.window.get_window().get_height() if self.window.get_window() else 1

    def mouse_motion(self, widget, event):
        if not self.mousedown_zoomed and not self.mousedown_panning:
            self.set_cursor(Gdk.CursorType.ARROW)
            return

        self.register_action()
        if self.mousedown_zoomed:
            self.set_zoom(
                True,
                min(1, max(0, event.x - 100) / max(1, self.get_width() - 200)),
                min(1, max(0, event.y - 100) / max(1, self.get_height() - 200)))
            self.update_zoom_scrolling()
        elif self.mousedown_panning:
            ha = self.scroll_window.get_hadjustment()
            ha.set_value(self.scroll_h - (event.x - self.mousedown_x))
            va = self.scroll_window.get_vadjustment()
            va.set_value(self.scroll_v - (event.y - self.mousedown_y))

    def mousedown(self, widget, event):
        if self.mode != "image" or event.button != 1:
            return

        self.mousedown_x = event.x
        self.mousedown_y = event.y

        if self.zoom:
            self.mousedown_panning = True
            self.update_cursor()
            self.register_action()
        else:
            mousedown_time = time.time()
            x = event.x
            y = event.y

            def act():
                if mousedown_time > self.last_mouseup_time:
                    self.mousedown_zoomed = True
                    self.register_action()
                    self.set_zoom(
                        True,
                        min(1, max(0, x - 100) / max(1, self.get_width() - 200)),
                        min(1, max(0, y - 100) / max(1, self.get_height() - 200)))
                    self.refresh_image()
                    self.update_zoomed_views()
                    self.update_cursor()

            GObject.timeout_add(20, act)

    def register_action(self):
        self.last_action_time = time.time()

    def mouseup(self, widget, event):
        self.last_mouseup_time = time.time()
        if self.mode != "image" or event.button != 1:
            return
        if self.last_mouseup_time - self.from_browser_time < 0.2:
            return
        if self.mousedown_zoomed:
            self.set_zoom(False)
            self.refresh_image()
            self.update_zoomed_views()
        elif self.mousedown_panning and (event.x != self.mousedown_x or event.y != self.mousedown_y):
            self.scroll_h = self.scroll_window.get_hadjustment().get_value()
            self.scroll_v = self.scroll_window.get_vadjustment().get_value()
        self.mousedown_zoomed = False
        self.mousedown_panning = False
        self.update_cursor()

    def scrolled(self, widget, event):
        if self.mode != "image" or self.zoom:
            return
        if event.direction not in (
                Gdk.ScrollDirection.UP,
                Gdk.ScrollDirection.LEFT,
                Gdk.ScrollDirection.DOWN,
                Gdk.ScrollDirection.RIGHT):
            return

        direction = -1 if event.direction in (Gdk.ScrollDirection.UP, Gdk.ScrollDirection.LEFT) else 1

        wheel_timer = getattr(self, "wheel_timer", None)
        if wheel_timer:
            GObject.source_remove(wheel_timer)

        def _wheel(*args):
            self.wheel_timer = None
            self.go(direction)

        self.wheel_timer = GObject.timeout_add(100, _wheel)

    def get_pixbuf(self, filename, force=False, zoom=None, width=None, height=None):
        if zoom is None:
            zoom = self.zoom

        width = width or self.get_max_image_width()
        height = height or self.get_max_image_height()

        while not force and self.current_preparing == (filename, zoom):
            logging.info("Waiting on cache")
            self.preparing_event.wait()
            self.preparing_event.clear()
        if filename in self.pix_cache[zoom]:
            cached = self.pix_cache[zoom][filename]
            if cached[1] == width:
                logging.info("Cache hit: " + filename)
                return cached[0]

        meta = metadata.get(filename)
        image_width, image_height = meta['width'], meta['height']

        if not zoom:
            enlarge_smaller = options['enlarge_smaller']
            target_width = width if enlarge_smaller else min(width, image_width)
            target_height = height if enlarge_smaller else min(height, image_height)
        else:
            target_width = target_height = None

        from imaging import get_pixbuf
        pixbuf = get_pixbuf(filename, target_width, target_height)

        if filename in self.pix_cache[zoom]:
            del self.pix_cache[zoom][filename]  # we use OrderedDict for LRU, this makes sure filename will now be last
        self.pix_cache[zoom][filename] = pixbuf, width, time.time()

        return pixbuf


if __name__ == "__main__":
    Ojo()<|MERGE_RESOLUTION|>--- conflicted
+++ resolved
@@ -532,12 +532,6 @@
         return files if options['show_hidden'] else filter(
             lambda f: not os.path.basename(f).startswith('.'), files)
 
-<<<<<<< HEAD
-    def make_transparent(self, widget, color='rgba(0, 0, 0, 0)'):
-        rgba = Gdk.RGBA()
-        rgba.parse(color)
-        widget.override_background_color(Gtk.StateFlags.NORMAL, rgba)
-
     def get_file_info(self, meta):
         import datetime
         file_date = datetime.datetime.fromtimestamp(meta['file_date']).strftime(options['date_format'])
@@ -560,8 +554,6 @@
             'exif_info': exif_info,
         }
 
-=======
->>>>>>> 7a87c345
     def update_selected_info(self, filename):
         import json
         if self.selected != filename or not os.path.isfile(filename):
